--- conflicted
+++ resolved
@@ -1,8 +1,4 @@
-<<<<<<< HEAD
 # Adding an integration
-=======
-# Adding an integration and creating a connection
->>>>>>> 9b4675e0
 
 Before you can use an integration, you need to add it to Mastra. If it's an OAuth-based connection, you will also need to authenticate a user in order to create a connection.
 
@@ -40,15 +36,9 @@
   integrations: [
     new GoogleCalendarIntegration({
       config: {
-<<<<<<< HEAD
         CLIENT_ID: process.env.GCAL_CLIENT_ID!,
         CLIENT_SECRET: process.env.GCAL_CLIENT_SECRET!,
         SCOPES: undefined
-=======
-        CLIENT_ID: process.env.KENNY_CLIENT_ID!,
-        CLIENT_SECRET: process.env.KENNY_CLIENT_SECRET!,
-        SCOPES: undefined,
->>>>>>> 9b4675e0
       },
     }),
     ...restOfIntegrations,
