{
  "name": "create-mastra",
<<<<<<< HEAD
  "version": "0.1.0-alpha.6",
=======
  "version": "0.1.0-alpha.7",
>>>>>>> 385f5ff9
  "description": "Create Mastra apps with one command",
  "type": "module",
  "main": "dist/index.js",
  "bin": {
    "create-mastra": "./dist/index.js"
  },
  "files": [
    "dist"
  ],
  "scripts": {
    "build": "tsc",
    "clean": "rm -rf dist && rm -rf node_modules"
  },
  "keywords": [
    "mastra",
    "cli",
    "ai"
  ],
  "dependencies": {
    "commander": "^12.0.0",
    "mastra": "workspace:*",
    "fs-extra": "^11.2.0"
  },
  "devDependencies": {
    "@types/node": "^22.1.0",
    "typescript": "^5.5.4",
    "@types/fs-extra": "^11.0.4"
  },
  "engines": {
    "node": ">=20"
  }
}<|MERGE_RESOLUTION|>--- conflicted
+++ resolved
@@ -1,10 +1,6 @@
 {
   "name": "create-mastra",
-<<<<<<< HEAD
-  "version": "0.1.0-alpha.6",
-=======
   "version": "0.1.0-alpha.7",
->>>>>>> 385f5ff9
   "description": "Create Mastra apps with one command",
   "type": "module",
   "main": "dist/index.js",
