{
  "name": "@arkw/admin",
  "version": "0.1.1",
  "scripts": {
    "dev": "next dev",
    "build": "next build",
    "start": "next start",
    "start:dev": "next dev",
    "test": "jest",
    "test:e2e": "playwright test",
    "test:e2e:debug": "playwright test --debug",
    "lint": "next lint",
    "typecheck": "tsc --noEmit --incremental",
    "build:icon": "pnpm dlx tsx scripts/build-icons.js --log=verbose && prettier --write ./src/types/icons.d.ts && prettier --write ./src/components/ui/svg/iconArr.ts"
  },
  "dependencies": {
    "@hookform/resolvers": "^3.9.0",
    "@paralleldrive/cuid2": "^2.2.2",
    "@radix-ui/react-avatar": "^1.1.0",
    "@radix-ui/react-checkbox": "^1.1.1",
    "@radix-ui/react-context-menu": "^2.2.1",
    "@radix-ui/react-dialog": "^1.1.1",
    "@radix-ui/react-dropdown-menu": "^2.1.1",
    "@radix-ui/react-label": "^2.1.0",
    "@radix-ui/react-popover": "^1.1.1",
    "@radix-ui/react-scroll-area": "^1.1.0",
    "@radix-ui/react-slot": "^1.1.0",
    "@radix-ui/react-tabs": "^1.1.0",
    "@radix-ui/react-tooltip": "^1.1.2",
    "@tanstack/react-table": "^8.20.1",
    "@tanstack/react-virtual": "^3.8.6",
    "class-variance-authority": "^0.7.0",
    "clsx": "^2.1.1",
    "cmdk": "^1.0.0",
    "date-fns": "^3.6.0",
<<<<<<< HEAD
    "execa": "^9.3.1",
=======
    "@arkw/core": "workspace:*",
>>>>>>> 55dc42de
    "fs-extra": "^11.2.0",
    "@arkw/rewatch": "workspace:*",
    "@arkw/google": "workspace:*",
    "@arkw/mailchimp": "workspace:*",
    "@arkw/slack": "workspace:*",
    "glob": "^11.0.0",
    "json-schema-to-zod": "^2.4.0",
    "lodash": "^4.17.21",
    "lucide-react": "^0.427.0",
    "next": "14.2.5",
    "node-html-parser": "^6.1.13",
    "nuqs": "^1.17.8",
    "react": "^18",
    "react-day-picker": "^9.0.8",
    "react-dom": "^18",
    "react-hook-form": "^7.52.2",
    "sonner": "^1.5.0",
    "superjson": "^2.2.1",
    "tailwind-merge": "^2.5.0",
    "tailwindcss-animate": "^1.0.7",
    "use-debounce": "^10.0.2",
    "zod": "^3.23.8",
    "zod-to-json-schema": "^3.23.2"
  },
  "devDependencies": {
    "@currents/playwright": "^1.5.6",
    "@playwright/test": "^1.46.0",
    "@types/jest": "^29.5.12",
    "@types/lodash": "^4.17.7",
    "@types/node": "^20",
    "@types/react": "^18",
    "@types/react-dom": "^18",
    "eslint": "^8",
    "eslint-config-next": "14.2.5",
    "eslint-config-prettier": "^9.1.0",
    "eslint-plugin-check-file": "^2.8.0",
    "eslint-plugin-unused-imports": "^4.1.3",
    "jest": "^29.7.0",
    "postcss": "^8",
    "shiki": "^1.14.1",
    "tailwindcss": "^3.4.1",
    "ts-jest": "^29.2.4",
    "typescript": "^5"
  },
  "packageManager": "pnpm@9.7.0"
}<|MERGE_RESOLUTION|>--- conflicted
+++ resolved
@@ -33,11 +33,8 @@
     "clsx": "^2.1.1",
     "cmdk": "^1.0.0",
     "date-fns": "^3.6.0",
-<<<<<<< HEAD
     "execa": "^9.3.1",
-=======
     "@arkw/core": "workspace:*",
->>>>>>> 55dc42de
     "fs-extra": "^11.2.0",
     "@arkw/rewatch": "workspace:*",
     "@arkw/google": "workspace:*",
